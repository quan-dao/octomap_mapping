/*
 * Copyright (c) 2010-2013, A. Hornung, University of Freiburg
 * All rights reserved.
 *
 * Redistribution and use in source and binary forms, with or without
 * modification, are permitted provided that the following conditions are met:
 *
 *     * Redistributions of source code must retain the above copyright
 *       notice, this list of conditions and the following disclaimer.
 *     * Redistributions in binary form must reproduce the above copyright
 *       notice, this list of conditions and the following disclaimer in the
 *       documentation and/or other materials provided with the distribution.
 *     * Neither the name of the University of Freiburg nor the names of its
 *       contributors may be used to endorse or promote products derived from
 *       this software without specific prior written permission.
 *
 * THIS SOFTWARE IS PROVIDED BY THE COPYRIGHT HOLDERS AND CONTRIBUTORS "AS IS"
 * AND ANY EXPRESS OR IMPLIED WARRANTIES, INCLUDING, BUT NOT LIMITED TO, THE
 * IMPLIED WARRANTIES OF MERCHANTABILITY AND FITNESS FOR A PARTICULAR PURPOSE
 * ARE DISCLAIMED. IN NO EVENT SHALL THE COPYRIGHT OWNER OR CONTRIBUTORS BE
 * LIABLE FOR ANY DIRECT, INDIRECT, INCIDENTAL, SPECIAL, EXEMPLARY, OR
 * CONSEQUENTIAL DAMAGES (INCLUDING, BUT NOT LIMITED TO, PROCUREMENT OF
 * SUBSTITUTE GOODS OR SERVICES; LOSS OF USE, DATA, OR PROFITS; OR BUSINESS
 * INTERRUPTION) HOWEVER CAUSED AND ON ANY THEORY OF LIABILITY, WHETHER IN
 * CONTRACT, STRICT LIABILITY, OR TORT (INCLUDING NEGLIGENCE OR OTHERWISE)
 * ARISING IN ANY WAY OUT OF THE USE OF THIS SOFTWARE, EVEN IF ADVISED OF THE
 * POSSIBILITY OF SUCH DAMAGE.
 */

#ifndef OCTOMAP_SERVER_OCTOMAPSERVER_H
#define OCTOMAP_SERVER_OCTOMAPSERVER_H

#include <ros/ros.h>
#include <visualization_msgs/MarkerArray.h>
#include <nav_msgs/OccupancyGrid.h>
#include <std_msgs/ColorRGBA.h>

// #include <moveit_msgs/CollisionObject.h>
// #include <moveit_msgs/CollisionMap.h>
#include <sensor_msgs/PointCloud2.h>
#include <std_srvs/Empty.h>
#include <dynamic_reconfigure/server.h>
#include <octomap_server/OctomapServerConfig.h>

#include <pcl/point_types.h>
#include <pcl/conversions.h>
#include <pcl_ros/transforms.h>
#include <pcl/sample_consensus/method_types.h>
#include <pcl/sample_consensus/model_types.h>
#include <pcl/segmentation/sac_segmentation.h>
#include <pcl/io/pcd_io.h>
#include <pcl/filters/extract_indices.h>
#include <pcl/filters/passthrough.h>
#include <pcl_conversions/pcl_conversions.h>


#include <tf/transform_listener.h>
#include <tf/message_filter.h>
#include <message_filters/subscriber.h>
#include <octomap_msgs/Octomap.h>
#include <octomap_msgs/GetOctomap.h>
#include <octomap_msgs/BoundingBoxQuery.h>
#include <octomap_msgs/conversions.h>

#include <octomap_ros/conversions.h>
#include <octomap/octomap.h>
#include <octomap/OcTreeKey.h>

#define COLOR_OCTOMAP_SERVER // TODO: make extra header

#ifdef COLOR_OCTOMAP_SERVER
#include <octomap/ColorOcTree.h>
#endif

namespace octomap_server {
class OctomapServer {

public:
#ifdef COLOR_OCTOMAP_SERVER
  typedef pcl::PointXYZRGB PCLPoint;
  typedef pcl::PointCloud<pcl::PointXYZRGB> PCLPointCloud;
  typedef octomap::ColorOcTree OcTreeT;
#else
  typedef pcl::PointXYZ PCLPoint;
  typedef pcl::PointCloud<pcl::PointXYZ> PCLPointCloud;
  typedef octomap::OcTree OcTreeT;
#endif
  typedef octomap_msgs::GetOctomap OctomapSrv;
  typedef octomap_msgs::BoundingBoxQuery BBXSrv;

  OctomapServer(ros::NodeHandle private_nh_ = ros::NodeHandle("~"));
  virtual ~OctomapServer();
  virtual bool octomapBinarySrv(OctomapSrv::Request  &req, OctomapSrv::GetOctomap::Response &res);
  virtual bool octomapFullSrv(OctomapSrv::Request  &req, OctomapSrv::GetOctomap::Response &res);
  bool clearBBXSrv(BBXSrv::Request& req, BBXSrv::Response& resp);
  bool resetSrv(std_srvs::Empty::Request& req, std_srvs::Empty::Response& resp);

  virtual void insertCloudCallback(const sensor_msgs::PointCloud2::ConstPtr& cloud);
  virtual bool openFile(const std::string& filename);

protected:
  inline static void updateMinKey(const octomap::OcTreeKey& in, octomap::OcTreeKey& min) {
    for (unsigned i = 0; i < 3; ++i)
      min[i] = std::min(in[i], min[i]);
  };

<<<<<<< HEAD
  inline static void updateMaxKey(const octomap::OcTreeKey& in, octomap::OcTreeKey& max) {
    for (unsigned i = 0; i < 3; ++i)
=======
  inline static void updateMaxKey(const octomap::OcTreeKey& in, octomap::OcTreeKey& max){
    for (unsigned i=0; i<3; ++i)
>>>>>>> 83d03f3b
      max[i] = std::max(in[i], max[i]);
  };

  /// Test if key is within update area of map (2D, ignores height)
  inline bool isInUpdateBBX(const OcTreeT::iterator& it) const {
    // 2^(tree_depth-depth) voxels wide:
    unsigned voxelWidth = (1 << (m_maxTreeDepth - it.getDepth()));
    octomap::OcTreeKey key = it.getIndexKey(); // lower corner of voxel
    return (key[0] + voxelWidth >= m_updateBBXMin[0]
            && key[1] + voxelWidth >= m_updateBBXMin[1]
            && key[0] <= m_updateBBXMax[0]
            && key[1] <= m_updateBBXMax[1]);
  }

  void reconfigureCallback(octomap_server::OctomapServerConfig& config, uint32_t level);
  void publishBinaryOctoMap(const ros::Time& rostime = ros::Time::now()) const;
  void publishFullOctoMap(const ros::Time& rostime = ros::Time::now()) const;
  void publishAll(const ros::Time& rostime = ros::Time::now());

  /**
  * @brief update occupancy map with a scan labeled as ground and nonground.
  * The scans should be in the global map frame.
  *
  * @param sensorOrigin origin of the measurements for raycasting
  * @param ground scan endpoints on the ground plane (only clear space)
  * @param nonground all other endpoints (clear up to occupied endpoint)
  */
  virtual void insertScan(const tf::Point& sensorOrigin, const PCLPointCloud& ground, const PCLPointCloud& nonground);

  /// label the input cloud "pc" into ground and nonground. Should be in the robot's fixed frame (not world!)
  void filterGroundPlane(const PCLPointCloud& pc, PCLPointCloud& ground, PCLPointCloud& nonground) const;

  /**
  * @brief Find speckle nodes (single occupied voxels with no neighbors). Only works on lowest resolution!
  * @param key
  * @return
  */
  bool isSpeckleNode(const octomap::OcTreeKey& key) const;

  /// hook that is called before traversing all nodes
  virtual void handlePreNodeTraversal(const ros::Time& rostime);

  /// hook that is called when traversing all nodes of the updated Octree (does nothing here)
  virtual void handleNode(const OcTreeT::iterator& it) {};

  /// hook that is called when traversing all nodes of the updated Octree in the updated area (does nothing here)
  virtual void handleNodeInBBX(const OcTreeT::iterator& it) {};

  /// hook that is called when traversing occupied nodes of the updated Octree
  virtual void handleOccupiedNode(const OcTreeT::iterator& it);

  /// hook that is called when traversing occupied nodes in the updated area (updates 2D map projection here)
  virtual void handleOccupiedNodeInBBX(const OcTreeT::iterator& it);

  /// hook that is called when traversing free nodes of the updated Octree
  virtual void handleFreeNode(const OcTreeT::iterator& it);

  /// hook that is called when traversing free nodes in the updated area (updates 2D map projection here)
  virtual void handleFreeNodeInBBX(const OcTreeT::iterator& it);

  /// hook that is called after traversing all nodes
  virtual void handlePostNodeTraversal(const ros::Time& rostime);

  /// updates the downprojected 2D map as either occupied or free
  virtual void update2DMap(const OcTreeT::iterator& it, bool occupied);

  inline unsigned mapIdx(int i, int j) const {
    return m_gridmap.info.width * j + i;
  }

  inline unsigned mapIdx(const octomap::OcTreeKey& key) const {
    return mapIdx((key[0] - m_paddedMinKey[0]) / m_multires2DScale,
                  (key[1] - m_paddedMinKey[1]) / m_multires2DScale);

  }

  /**
   * Adjust data of map due to a change in its info properties (origin or size,
   * resolution needs to stay fixed). map already contains the new map info,
   * but the data is stored according to oldMapInfo.
   */

  void adjustMapData(nav_msgs::OccupancyGrid& map, const nav_msgs::MapMetaData& oldMapInfo) const;

  inline bool mapChanged(const nav_msgs::MapMetaData& oldMapInfo, const nav_msgs::MapMetaData& newMapInfo) {
    return (    oldMapInfo.height != newMapInfo.height
                || oldMapInfo.width != newMapInfo.width
                || oldMapInfo.origin.position.x != newMapInfo.origin.position.x
                || oldMapInfo.origin.position.y != newMapInfo.origin.position.y);
  }

  static std_msgs::ColorRGBA heightMapColor(double h);
  ros::NodeHandle m_nh;
  ros::Publisher  m_markerPub, m_binaryMapPub, m_fullMapPub, m_pointCloudPub, m_collisionObjectPub, m_mapPub, m_cmapPub, m_fmapPub, m_fmarkerPub;
  message_filters::Subscriber<sensor_msgs::PointCloud2>* m_pointCloudSub;
  tf::MessageFilter<sensor_msgs::PointCloud2>* m_tfPointCloudSub;
  ros::ServiceServer m_octomapBinaryService, m_octomapFullService, m_clearBBXService, m_resetService;
  tf::TransformListener m_tfListener;
  dynamic_reconfigure::Server<OctomapServerConfig> m_reconfigureServer;

  OcTreeT* m_octree;
  octomap::KeyRay m_keyRay;  // temp storage for ray casting
  octomap::OcTreeKey m_updateBBXMin;
  octomap::OcTreeKey m_updateBBXMax;

  double m_maxRange;
  std::string m_worldFrameId; // the map frame
  std::string m_baseFrameId; // base of the robot for ground plane filtering
  bool m_useHeightMap;
  std_msgs::ColorRGBA m_color;
  std_msgs::ColorRGBA m_colorFree;
  double m_colorFactor;

  bool m_latchedTopics;
  bool m_publishFreeSpace;

  double m_res;
  unsigned m_treeDepth;
  unsigned m_maxTreeDepth;

  double m_pointcloudMinZ;
  double m_pointcloudMaxZ;
  double m_occupancyMinZ;
  double m_occupancyMaxZ;
  double m_minSizeX;
  double m_minSizeY;
  bool m_filterSpeckles;

  bool m_filterGroundPlane;
  double m_groundFilterDistance;
  double m_groundFilterAngle;
  double m_groundFilterPlaneDistance;

  bool m_compressMap;

  // downprojected 2D map:
  bool m_incrementalUpdate;
  nav_msgs::OccupancyGrid m_gridmap;
  bool m_publish2DMap;
  bool m_mapOriginChanged;
  octomap::OcTreeKey m_paddedMinKey;
  unsigned m_multires2DScale;
  bool m_projectCompleteMap;
  bool m_useColoredMap;

};
}

#endif<|MERGE_RESOLUTION|>--- conflicted
+++ resolved
@@ -104,13 +104,8 @@
       min[i] = std::min(in[i], min[i]);
   };
 
-<<<<<<< HEAD
   inline static void updateMaxKey(const octomap::OcTreeKey& in, octomap::OcTreeKey& max) {
     for (unsigned i = 0; i < 3; ++i)
-=======
-  inline static void updateMaxKey(const octomap::OcTreeKey& in, octomap::OcTreeKey& max){
-    for (unsigned i=0; i<3; ++i)
->>>>>>> 83d03f3b
       max[i] = std::max(in[i], max[i]);
   };
 
@@ -230,6 +225,10 @@
   double m_res;
   unsigned m_treeDepth;
   unsigned m_maxTreeDepth;
+  double m_probHit;
+  double m_probMiss;
+  double m_thresMin;
+  double m_thresMax;
 
   double m_pointcloudMinZ;
   double m_pointcloudMaxZ;
@@ -255,7 +254,6 @@
   unsigned m_multires2DScale;
   bool m_projectCompleteMap;
   bool m_useColoredMap;
-
 };
 }
 
