--- conflicted
+++ resolved
@@ -162,12 +162,8 @@
 		const float tau = 1.3f;  // time constant
 		const float lambda_occupied = 0.7f;
 		const float lambda_free = 0.7f;
-<<<<<<< HEAD
-		const float conflict_thres = 0.25f;
-=======
 		const float conflict_thres = 0.5f;  // 0.35f
 		std::vector<point3d> conflict_cells_center;
->>>>>>> 7f249ffa
 
 		// timestamp of incoming pointcloud. This is updated in callback function "insertCloudCallback"
 		ros::Time incomingTime;  
