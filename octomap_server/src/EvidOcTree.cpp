--- conflicted
+++ resolved
@@ -128,11 +128,7 @@
 
 	float alpha = exp(-(float) time_elapsed / tau);
 	// if (alpha == 0.0f)
-<<<<<<< HEAD
-	// 	ROS_INFO("Alpha equal to zero");
-=======
 		// ROS_WARN("Alpha equals to zero");
->>>>>>> 7f249ffa
 
 	// decay mass
 	node->decayMass(alpha);
@@ -144,20 +140,11 @@
 	float f_i = node->getMassPtr()->i() * basicBeliefAssign.i();
 
 	// TODO: Get 3d coord of cells having high conflict mass
-<<<<<<< HEAD
-	std::cout << "f_c = " << f_c << "\n";
-	if(f_c > 0.15) {
-		point3d p_ = keyToCoord(key);
-		conflict_cells_center.push_back(p_);
-		// Do something
-		ROS_INFO("Detect conflict cells at (%f, %f, %f)", p_.x(), p_.y(), p_.z());
-=======
 	if(f_c > conflict_thres) {
 		point3d _p = keyToCoord(key);
 		conflict_cells_center.push_back(_p);
 		// Do something
 		std::cout<<"[INFO] Detect conflict cells at (" << _p.x() << ", " << _p.y() << ", " << _p.z() <<")\n";
->>>>>>> 7f249ffa
 	} 
 
 	// Dempster normalization
