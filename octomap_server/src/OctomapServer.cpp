/*
 * Copyright (c) 2010-2013, A. Hornung, University of Freiburg
 * All rights reserved.
 *
 * Redistribution and use in source and binary forms, with or without
 * modification, are permitted provided that the following conditions are met:
 *
 *     * Redistributions of source code must retain the above copyright
 *       notice, this list of conditions and the following disclaimer.
 *     * Redistributions in binary form must reproduce the above copyright
 *       notice, this list of conditions and the following disclaimer in the
 *       documentation and/or other materials provided with the distribution.
 *     * Neither the name of the University of Freiburg nor the names of its
 *       contributors may be used to endorse or promote products derived from
 *       this software without specific prior written permission.
 *
 * THIS SOFTWARE IS PROVIDED BY THE COPYRIGHT HOLDERS AND CONTRIBUTORS "AS IS"
 * AND ANY EXPRESS OR IMPLIED WARRANTIES, INCLUDING, BUT NOT LIMITED TO, THE
 * IMPLIED WARRANTIES OF MERCHANTABILITY AND FITNESS FOR A PARTICULAR PURPOSE
 * ARE DISCLAIMED. IN NO EVENT SHALL THE COPYRIGHT OWNER OR CONTRIBUTORS BE
 * LIABLE FOR ANY DIRECT, INDIRECT, INCIDENTAL, SPECIAL, EXEMPLARY, OR
 * CONSEQUENTIAL DAMAGES (INCLUDING, BUT NOT LIMITED TO, PROCUREMENT OF
 * SUBSTITUTE GOODS OR SERVICES; LOSS OF USE, DATA, OR PROFITS; OR BUSINESS
 * INTERRUPTION) HOWEVER CAUSED AND ON ANY THEORY OF LIABILITY, WHETHER IN
 * CONTRACT, STRICT LIABILITY, OR TORT (INCLUDING NEGLIGENCE OR OTHERWISE)
 * ARISING IN ANY WAY OUT OF THE USE OF THIS SOFTWARE, EVEN IF ADVISED OF THE
 * POSSIBILITY OF SUCH DAMAGE.
 */

#include <octomap_server/OctomapServer.h>

using namespace octomap;
using octomap_msgs::Octomap;

bool is_equal (double a, double b, double epsilon = 1.0e-7)
{
    return std::abs(a - b) < epsilon;
}

namespace octomap_server{

OctomapServer::OctomapServer(const ros::NodeHandle private_nh_, const ros::NodeHandle &nh_)
: m_nh(nh_),
  m_nh_private(private_nh_),
  m_pointCloudSub(NULL),
  m_tfPointCloudSub(NULL),
  m_reconfigureServer(m_config_mutex, private_nh_),
  m_octree(NULL),
  m_maxRange(-1.0),
  m_worldFrameId("/map"), m_baseFrameId("base_footprint"),
  m_useHeightMap(true),
  m_useColoredMap(false),
  m_colorFactor(0.8),
  m_latchedTopics(true),
  m_publishFreeSpace(false),
<<<<<<< HEAD
  m_publishConflictCells(false),  // puslish visualization for conflict cells
=======
  m_publishConfCells(false),
>>>>>>> 7f249ffa
  m_res(0.05),
  m_treeDepth(0),
  m_maxTreeDepth(0),
  m_pointcloudMinX(-std::numeric_limits<double>::max()),
  m_pointcloudMaxX(std::numeric_limits<double>::max()),
  m_pointcloudMinY(-std::numeric_limits<double>::max()),
  m_pointcloudMaxY(std::numeric_limits<double>::max()),
  m_pointcloudMinZ(-std::numeric_limits<double>::max()),
  m_pointcloudMaxZ(std::numeric_limits<double>::max()),
  m_occupancyMinZ(-std::numeric_limits<double>::max()),
  m_occupancyMaxZ(std::numeric_limits<double>::max()),
  m_minSizeX(0.0), m_minSizeY(0.0),
  m_filterSpeckles(false), m_filterGroundPlane(false),
  m_groundFilterDistance(0.04), m_groundFilterAngle(0.15), m_groundFilterPlaneDistance(0.07),
  m_compressMap(true),
  m_incrementalUpdate(false),
  m_initConfig(true)
{
  double probHit, probMiss, thresMin, thresMax;

  m_nh_private.param("frame_id", m_worldFrameId, m_worldFrameId);
  m_nh_private.param("base_frame_id", m_baseFrameId, m_baseFrameId);
  m_nh_private.param("height_map", m_useHeightMap, m_useHeightMap);
  m_nh_private.param("colored_map", m_useColoredMap, m_useColoredMap);
  m_nh_private.param("color_factor", m_colorFactor, m_colorFactor);

  m_nh_private.param("pointcloud_min_x", m_pointcloudMinX,m_pointcloudMinX);
  m_nh_private.param("pointcloud_max_x", m_pointcloudMaxX,m_pointcloudMaxX);
  m_nh_private.param("pointcloud_min_y", m_pointcloudMinY,m_pointcloudMinY);
  m_nh_private.param("pointcloud_max_y", m_pointcloudMaxY,m_pointcloudMaxY);
  m_nh_private.param("pointcloud_min_z", m_pointcloudMinZ,m_pointcloudMinZ);
  m_nh_private.param("pointcloud_max_z", m_pointcloudMaxZ,m_pointcloudMaxZ);
  m_nh_private.param("occupancy_min_z", m_occupancyMinZ,m_occupancyMinZ);
  m_nh_private.param("occupancy_max_z", m_occupancyMaxZ,m_occupancyMaxZ);
  m_nh_private.param("min_x_size", m_minSizeX,m_minSizeX);
  m_nh_private.param("min_y_size", m_minSizeY,m_minSizeY);

  m_nh_private.param("filter_speckles", m_filterSpeckles, m_filterSpeckles);
  m_nh_private.param("filter_ground", m_filterGroundPlane, m_filterGroundPlane);
  // distance of points from plane for RANSAC
  m_nh_private.param("ground_filter/distance", m_groundFilterDistance, m_groundFilterDistance);
  // angular derivation of found plane:
  m_nh_private.param("ground_filter/angle", m_groundFilterAngle, m_groundFilterAngle);
  // distance of found plane from z=0 to be detected as ground (e.g. to exclude tables)
  m_nh_private.param("ground_filter/plane_distance", m_groundFilterPlaneDistance, m_groundFilterPlaneDistance);

  m_nh_private.param("sensor_model/max_range", m_maxRange, m_maxRange);

  m_nh_private.param("resolution", m_res, m_res);
  m_nh_private.param("sensor_model/hit", probHit, 0.7);
  m_nh_private.param("sensor_model/miss", probMiss, 0.4);
  m_nh_private.param("sensor_model/min", thresMin, 0.12);
  m_nh_private.param("sensor_model/max", thresMax, 0.97);
  m_nh_private.param("compress_map", m_compressMap, m_compressMap);
  m_nh_private.param("incremental_2D_projection", m_incrementalUpdate, m_incrementalUpdate);

  if (m_filterGroundPlane && (m_pointcloudMinZ > 0.0 || m_pointcloudMaxZ < 0.0)){
    ROS_WARN_STREAM("You enabled ground filtering but incoming pointclouds will be pre-filtered in ["
              <<m_pointcloudMinZ <<", "<< m_pointcloudMaxZ << "], excluding the ground level z=0. "
              << "This will not work.");
  }

  if (m_useHeightMap && m_useColoredMap) {
    ROS_WARN_STREAM("You enabled both height map and RGB color registration. This is contradictory. Defaulting to height map.");
    m_useColoredMap = false;
  }

  if (m_useColoredMap) {
#ifdef COLOR_OCTOMAP_SERVER
    ROS_INFO_STREAM("Using RGB color registration (if information available)");
#else
    ROS_ERROR_STREAM("Colored map requested in launch file - node not running/compiled to support colors, please define COLOR_OCTOMAP_SERVER and recompile or launch the octomap_color_server node");
#endif
  }

  // initialize octomap object & params
  m_octree = new OcTreeT(m_res);
  m_octree->setProbHit(probHit);
  m_octree->setProbMiss(probMiss);
  m_octree->setClampingThresMin(thresMin);
  m_octree->setClampingThresMax(thresMax);
  m_treeDepth = m_octree->getTreeDepth();
  m_maxTreeDepth = m_treeDepth;
  m_gridmap.info.resolution = m_res;

  double r, g, b, a;
  m_nh_private.param("color/r", r, 0.0);
  m_nh_private.param("color/g", g, 0.0);
  m_nh_private.param("color/b", b, 1.0);
  m_nh_private.param("color/a", a, 1.0);
  m_color.r = r;
  m_color.g = g;
  m_color.b = b;
  m_color.a = a;

  m_nh_private.param("color_free/r", r, 0.0);
  m_nh_private.param("color_free/g", g, 1.0);
  m_nh_private.param("color_free/b", b, 0.0);
  m_nh_private.param("color_free/a", a, 1.0);
  m_colorFree.r = r;
  m_colorFree.g = g;
  m_colorFree.b = b;
  m_colorFree.a = a;

  m_nh_private.param("publish_free_space", m_publishFreeSpace, m_publishFreeSpace);
<<<<<<< HEAD
  m_nh_private.param("publish_conflict_cells", m_publishConflictCells, m_publishConflictCells);
=======
  m_nh_private.param("publish_conf_cells", m_publishConfCells, m_publishConfCells);
>>>>>>> 7f249ffa

  m_nh_private.param("latch", m_latchedTopics, m_latchedTopics);
  if (m_latchedTopics){
    ROS_INFO("Publishing latched (single publish will take longer, all topics are prepared)");
  } else
    ROS_INFO("Publishing non-latched (topics are only prepared as needed, will only be re-published on map change");

  m_markerPub = m_nh.advertise<visualization_msgs::MarkerArray>("occupied_cells_vis_array", 1, m_latchedTopics);
  m_binaryMapPub = m_nh.advertise<Octomap>("octomap_binary", 1, m_latchedTopics);
  m_fullMapPub = m_nh.advertise<Octomap>("octomap_full", 1, m_latchedTopics);
  m_pointCloudPub = m_nh.advertise<sensor_msgs::PointCloud2>("octomap_point_cloud_centers", 1, m_latchedTopics);
  m_mapPub = m_nh.advertise<nav_msgs::OccupancyGrid>("projected_map", 5, m_latchedTopics);
  m_fmarkerPub = m_nh.advertise<visualization_msgs::MarkerArray>("free_cells_vis_array", 1, m_latchedTopics);
<<<<<<< HEAD
  m_cmarkerPub = m_nh.advertise<visualization_msgs::MarkerArray>("conflict_cells_vis_array", 1, m_latchedTopics);
=======
  m_cmarkerPub = m_nh.advertise<visualization_msgs::MarkerArray>("conf_cells_vis_array", 1, m_latchedTopics);
>>>>>>> 7f249ffa

  m_pointCloudSub = new message_filters::Subscriber<sensor_msgs::PointCloud2> (m_nh, "cloud_in", 5);
  m_tfPointCloudSub = new tf::MessageFilter<sensor_msgs::PointCloud2> (*m_pointCloudSub, m_tfListener, m_worldFrameId, 5);
  m_tfPointCloudSub->registerCallback(boost::bind(&OctomapServer::insertCloudCallback, this, _1));

  m_octomapBinaryService = m_nh.advertiseService("octomap_binary", &OctomapServer::octomapBinarySrv, this);
  m_octomapFullService = m_nh.advertiseService("octomap_full", &OctomapServer::octomapFullSrv, this);
  m_clearBBXService = m_nh_private.advertiseService("clear_bbx", &OctomapServer::clearBBXSrv, this);
  m_resetService = m_nh_private.advertiseService("reset", &OctomapServer::resetSrv, this);

  dynamic_reconfigure::Server<OctomapServerConfig>::CallbackType f;
  f = boost::bind(&OctomapServer::reconfigureCallback, this, _1, _2);
  m_reconfigureServer.setCallback(f);
}

OctomapServer::~OctomapServer(){
  if (m_tfPointCloudSub){
    delete m_tfPointCloudSub;
    m_tfPointCloudSub = NULL;
  }

  if (m_pointCloudSub){
    delete m_pointCloudSub;
    m_pointCloudSub = NULL;
  }


  if (m_octree){
    delete m_octree;
    m_octree = NULL;
  }

}

bool OctomapServer::openFile(const std::string& filename){
  if (filename.length() <= 3)
    return false;

  std::string suffix = filename.substr(filename.length()-3, 3);
  if (suffix== ".bt"){
    if (!m_octree->readBinary(filename)){
      return false;
    }
  } else if (suffix == ".ot"){
    AbstractOcTree* tree = AbstractOcTree::read(filename);
    if (!tree){
      return false;
    }
    if (m_octree){
      delete m_octree;
      m_octree = NULL;
    }
    m_octree = dynamic_cast<OcTreeT*>(tree);
    if (!m_octree){
      ROS_ERROR("Could not read OcTree in file, currently there are no other types supported in .ot");
      return false;
    }

  } else{
    return false;
  }

  ROS_INFO("Octomap file %s loaded (%zu nodes).", filename.c_str(),m_octree->size());

  m_treeDepth = m_octree->getTreeDepth();
  m_maxTreeDepth = m_treeDepth;
  m_res = m_octree->getResolution();
  m_gridmap.info.resolution = m_res;
  double minX, minY, minZ;
  double maxX, maxY, maxZ;
  m_octree->getMetricMin(minX, minY, minZ);
  m_octree->getMetricMax(maxX, maxY, maxZ);

  m_updateBBXMin[0] = m_octree->coordToKey(minX);
  m_updateBBXMin[1] = m_octree->coordToKey(minY);
  m_updateBBXMin[2] = m_octree->coordToKey(minZ);

  m_updateBBXMax[0] = m_octree->coordToKey(maxX);
  m_updateBBXMax[1] = m_octree->coordToKey(maxY);
  m_updateBBXMax[2] = m_octree->coordToKey(maxZ);

  publishAll();

  return true;

}

void OctomapServer::insertCloudCallback(const sensor_msgs::PointCloud2::ConstPtr& cloud){
  ros::WallTime startTime = ros::WallTime::now();
  #ifndef COLOR_OCTOMAP_SERVER
  // update inComingTime of the octree
  m_octree->setIncomingTime(cloud->header.stamp);
  #endif

  //
  // ground filtering in base frame
  //
  PCLPointCloud pc; // input cloud for filtering and ground-detection
  pcl::fromROSMsg(*cloud, pc);

  tf::StampedTransform sensorToWorldTf;
  try {
    m_tfListener.lookupTransform(m_worldFrameId, cloud->header.frame_id, cloud->header.stamp, sensorToWorldTf);
  } catch(tf::TransformException& ex){
    ROS_ERROR_STREAM( "Transform error of sensor data: " << ex.what() << ", quitting callback");
    return;
  }

  Eigen::Matrix4f sensorToWorld;
  pcl_ros::transformAsMatrix(sensorToWorldTf, sensorToWorld);


  // set up filter for height range, also removes NANs:
  pcl::PassThrough<PCLPoint> pass_x;
  pass_x.setFilterFieldName("x");
  pass_x.setFilterLimits(m_pointcloudMinX, m_pointcloudMaxX);
  pcl::PassThrough<PCLPoint> pass_y;
  pass_y.setFilterFieldName("y");
  pass_y.setFilterLimits(m_pointcloudMinY, m_pointcloudMaxY);
  pcl::PassThrough<PCLPoint> pass_z;
  pass_z.setFilterFieldName("z");
  pass_z.setFilterLimits(m_pointcloudMinZ, m_pointcloudMaxZ);

  PCLPointCloud pc_ground; // segmented ground plane
  PCLPointCloud pc_nonground; // everything else

  if (m_filterGroundPlane){
    tf::StampedTransform sensorToBaseTf, baseToWorldTf;
    try{
      m_tfListener.waitForTransform(m_baseFrameId, cloud->header.frame_id, cloud->header.stamp, ros::Duration(0.2));
      m_tfListener.lookupTransform(m_baseFrameId, cloud->header.frame_id, cloud->header.stamp, sensorToBaseTf);
      m_tfListener.lookupTransform(m_worldFrameId, m_baseFrameId, cloud->header.stamp, baseToWorldTf);


    }catch(tf::TransformException& ex){
      ROS_ERROR_STREAM( "Transform error for ground plane filter: " << ex.what() << ", quitting callback.\n"
                        "You need to set the base_frame_id or disable filter_ground.");
    }


    Eigen::Matrix4f sensorToBase, baseToWorld;
    pcl_ros::transformAsMatrix(sensorToBaseTf, sensorToBase);
    pcl_ros::transformAsMatrix(baseToWorldTf, baseToWorld);

    // transform pointcloud from sensor frame to fixed robot frame
    pcl::transformPointCloud(pc, pc, sensorToBase);
    pass_x.setInputCloud(pc.makeShared());
    pass_x.filter(pc);
    pass_y.setInputCloud(pc.makeShared());
    pass_y.filter(pc);
    pass_z.setInputCloud(pc.makeShared());
    pass_z.filter(pc);
    filterGroundPlane(pc, pc_ground, pc_nonground);

    // transform clouds to world frame for insertion
    pcl::transformPointCloud(pc_ground, pc_ground, baseToWorld);
    pcl::transformPointCloud(pc_nonground, pc_nonground, baseToWorld);
  } else {
    // directly transform to map frame:
    pcl::transformPointCloud(pc, pc, sensorToWorld);

    // just filter height range:
    pass_x.setInputCloud(pc.makeShared());
    pass_x.filter(pc);
    pass_y.setInputCloud(pc.makeShared());
    pass_y.filter(pc);
    pass_z.setInputCloud(pc.makeShared());
    pass_z.filter(pc);

    pc_nonground = pc;
    // pc_nonground is empty without ground segmentation
    pc_ground.header = pc.header;
    pc_nonground.header = pc.header;
  }


  insertScan(sensorToWorldTf.getOrigin(), pc_ground, pc_nonground);

  double total_elapsed = (ros::WallTime::now() - startTime).toSec();
  ROS_DEBUG("Pointcloud insertion in OctomapServer done (%zu+%zu pts (ground/nonground), %f sec)", pc_ground.size(), pc_nonground.size(), total_elapsed);

  publishAll(cloud->header.stamp);
}

void OctomapServer::insertScan(const tf::Point& sensorOriginTf, const PCLPointCloud& ground, const PCLPointCloud& nonground){
  point3d sensorOrigin = pointTfToOctomap(sensorOriginTf);

  if (!m_octree->coordToKeyChecked(sensorOrigin, m_updateBBXMin)
    || !m_octree->coordToKeyChecked(sensorOrigin, m_updateBBXMax))
  {
    ROS_ERROR_STREAM("Could not generate Key for origin "<<sensorOrigin);
  }

#ifdef COLOR_OCTOMAP_SERVER
  unsigned char* colors = new unsigned char[3];
#endif

  // instead of direct scan insertion, compute update to filter ground:
  KeySet free_cells, occupied_cells;
  // insert ground points only as free:
  for (PCLPointCloud::const_iterator it = ground.begin(); it != ground.end(); ++it){
    point3d point(it->x, it->y, it->z);
    // maxrange check
    if ((m_maxRange > 0.0) && ((point - sensorOrigin).norm() > m_maxRange) ) {
      point = sensorOrigin + (point - sensorOrigin).normalized() * m_maxRange;
    }

    // only clear space (ground points)
    if (m_octree->computeRayKeys(sensorOrigin, point, m_keyRay)){
      free_cells.insert(m_keyRay.begin(), m_keyRay.end());
    }

    octomap::OcTreeKey endKey;
    if (m_octree->coordToKeyChecked(point, endKey)){
      updateMinKey(endKey, m_updateBBXMin);
      updateMaxKey(endKey, m_updateBBXMax);
    } else{
      ROS_ERROR_STREAM("Could not generate Key for endpoint "<<point);
    }
  }

  // all other points: free on ray, occupied on endpoint:
  for (PCLPointCloud::const_iterator it = nonground.begin(); it != nonground.end(); ++it){
    point3d point(it->x, it->y, it->z);
    // maxrange check
    if ((m_maxRange < 0.0) || ((point - sensorOrigin).norm() <= m_maxRange) ) {

      // free cells
      if (m_octree->computeRayKeys(sensorOrigin, point, m_keyRay)){
        free_cells.insert(m_keyRay.begin(), m_keyRay.end());
      }
      // occupied endpoint
      OcTreeKey key;
      if (m_octree->coordToKeyChecked(point, key)){
        occupied_cells.insert(key);

        updateMinKey(key, m_updateBBXMin);
        updateMaxKey(key, m_updateBBXMax);

#ifdef COLOR_OCTOMAP_SERVER // NB: Only read and interpret color if it's an occupied node
        m_octree->averageNodeColor(it->x, it->y, it->z, /*r=*/it->r, /*g=*/it->g, /*b=*/it->b);
#endif
      }
    } else {// ray longer than maxrange:;
      point3d new_end = sensorOrigin + (point - sensorOrigin).normalized() * m_maxRange;
      if (m_octree->computeRayKeys(sensorOrigin, new_end, m_keyRay)){
        free_cells.insert(m_keyRay.begin(), m_keyRay.end());

        octomap::OcTreeKey endKey;
        if (m_octree->coordToKeyChecked(new_end, endKey)){
          free_cells.insert(endKey);
          updateMinKey(endKey, m_updateBBXMin);
          updateMaxKey(endKey, m_updateBBXMax);
        } else{
          ROS_ERROR_STREAM("Could not generate Key for endpoint "<<new_end);
        }


      }
    }
  }

  // mark free cells only if not seen occupied in this cloud
  for(KeySet::iterator it = free_cells.begin(), end=free_cells.end(); it!= end; ++it){
    if (occupied_cells.find(*it) == occupied_cells.end()){
      m_octree->updateNode(*it, false);
    }
  }

  // now mark all occupied cells:
  for (KeySet::iterator it = occupied_cells.begin(), end=occupied_cells.end(); it!= end; it++) {
    m_octree->updateNode(*it, true);
  }

  // TODO: eval lazy+updateInner vs. proper insertion
  // non-lazy by default (updateInnerOccupancy() too slow for large maps)
  //m_octree->updateInnerOccupancy();
  octomap::point3d minPt, maxPt;
  ROS_DEBUG_STREAM("Bounding box keys (before): " << m_updateBBXMin[0] << " " <<m_updateBBXMin[1] << " " << m_updateBBXMin[2] << " / " <<m_updateBBXMax[0] << " "<<m_updateBBXMax[1] << " "<< m_updateBBXMax[2]);

  // TODO: snap max / min keys to larger voxels by m_maxTreeDepth
//   if (m_maxTreeDepth < 16)
//   {
//      OcTreeKey tmpMin = getIndexKey(m_updateBBXMin, m_maxTreeDepth); // this should give us the first key at depth m_maxTreeDepth that is smaller or equal to m_updateBBXMin (i.e. lower left in 2D grid coordinates)
//      OcTreeKey tmpMax = getIndexKey(m_updateBBXMax, m_maxTreeDepth); // see above, now add something to find upper right
//      tmpMax[0]+= m_octree->getNodeSize( m_maxTreeDepth ) - 1;
//      tmpMax[1]+= m_octree->getNodeSize( m_maxTreeDepth ) - 1;
//      tmpMax[2]+= m_octree->getNodeSize( m_maxTreeDepth ) - 1;
//      m_updateBBXMin = tmpMin;
//      m_updateBBXMax = tmpMax;
//   }

  // TODO: we could also limit the bbx to be within the map bounds here (see publishing check)
  minPt = m_octree->keyToCoord(m_updateBBXMin);
  maxPt = m_octree->keyToCoord(m_updateBBXMax);
  ROS_DEBUG_STREAM("Updated area bounding box: "<< minPt << " - "<<maxPt);
  ROS_DEBUG_STREAM("Bounding box keys (after): " << m_updateBBXMin[0] << " " <<m_updateBBXMin[1] << " " << m_updateBBXMin[2] << " / " <<m_updateBBXMax[0] << " "<<m_updateBBXMax[1] << " "<< m_updateBBXMax[2]);

  if (m_compressMap)
    m_octree->prune();

#ifdef COLOR_OCTOMAP_SERVER
  if (colors)
  {
    delete[] colors;
    colors = NULL;
  }
#endif
}



void OctomapServer::publishAll(const ros::Time& rostime){
  ros::WallTime startTime = ros::WallTime::now();
  size_t octomapSize = m_octree->size();
  // TODO: estimate num occ. voxels for size of arrays (reserve)
  if (octomapSize <= 1){
    ROS_WARN("Nothing to publish, octree is empty");
    return;
  }

  bool publishFreeMarkerArray = m_publishFreeSpace && (m_latchedTopics || m_fmarkerPub.getNumSubscribers() > 0);
<<<<<<< HEAD
  bool publishConflictMarkerArray = m_publishConflictCells && (m_latchedTopics || m_cmarkerPub.getNumSubscribers() > 0);
=======
  bool publishConfMarkerArray = m_publishConfCells && (m_latchedTopics || m_cmarkerPub.getNumSubscribers() > 0);
>>>>>>> 7f249ffa
  bool publishMarkerArray = (m_latchedTopics || m_markerPub.getNumSubscribers() > 0);
  bool publishPointCloud = (m_latchedTopics || m_pointCloudPub.getNumSubscribers() > 0);
  bool publishBinaryMap = (m_latchedTopics || m_binaryMapPub.getNumSubscribers() > 0);
  bool publishFullMap = (m_latchedTopics || m_fullMapPub.getNumSubscribers() > 0);
  m_publish2DMap = (m_latchedTopics || m_mapPub.getNumSubscribers() > 0);

  // init markers for free space:
  visualization_msgs::MarkerArray freeNodesVis;
  // each array stores all cubes of a different size, one for each depth level:
  freeNodesVis.markers.resize(m_treeDepth+1);

  // init markers for conflict cells:
  visualization_msgs::MarkerArray conflictNodesVis;
  // Need only one array to store all cubes representing conflict cells since they are all at leaf level:
  conflictNodesVis.markers.resize(1);

  geometry_msgs::Pose pose;
  pose.orientation = tf::createQuaternionMsgFromYaw(0.0);

  // init markers:
  visualization_msgs::MarkerArray occupiedNodesVis;
  // each array stores all cubes of a different size, one for each depth level:
  occupiedNodesVis.markers.resize(m_treeDepth+1);

  // init markers:
  visualization_msgs::MarkerArray confNodesVis;
  // need only 1 array, all conf cells are leave nodes
  confNodesVis.markers.resize(1);

  // init pointcloud:
  pcl::PointCloud<PCLPoint> pclCloud;

  // call pre-traversal hook:
  handlePreNodeTraversal(rostime);

  // now, traverse all leafs in the tree:
  for (OcTreeT::iterator it = m_octree->begin(m_maxTreeDepth),
      end = m_octree->end(); it != end; ++it)
  {
    bool inUpdateBBX = isInUpdateBBX(it);

    // call general hook:
    handleNode(it);
    if (inUpdateBBX)
      handleNodeInBBX(it);

    if (m_octree->isNodeOccupied(*it)){
      double z = it.getZ();
      double half_size = it.getSize() / 2.0;
      if (z + half_size > m_occupancyMinZ && z - half_size < m_occupancyMaxZ)
      {
        double size = it.getSize();
        double x = it.getX();
        double y = it.getY();
#ifdef COLOR_OCTOMAP_SERVER
        int r = it->getColor().r;
        int g = it->getColor().g;
        int b = it->getColor().b;
#endif

        // Ignore speckles in the map:
        if (m_filterSpeckles && (it.getDepth() == m_treeDepth +1) && isSpeckleNode(it.getKey())){
          ROS_DEBUG("Ignoring single speckle at (%f,%f,%f)", x, y, z);
          continue;
        } // else: current octree node is no speckle, send it out

        handleOccupiedNode(it);
        if (inUpdateBBX)
          handleOccupiedNodeInBBX(it);


        //create marker:
        if (publishMarkerArray){
          unsigned idx = it.getDepth();
          assert(idx < occupiedNodesVis.markers.size());

          geometry_msgs::Point cubeCenter;
          cubeCenter.x = x;
          cubeCenter.y = y;
          cubeCenter.z = z;

          occupiedNodesVis.markers[idx].points.push_back(cubeCenter);
          if (m_useHeightMap){
            double minX, minY, minZ, maxX, maxY, maxZ;
            m_octree->getMetricMin(minX, minY, minZ);
            m_octree->getMetricMax(maxX, maxY, maxZ);

            double h = (1.0 - std::min(std::max((cubeCenter.z-minZ)/ (maxZ - minZ), 0.0), 1.0)) *m_colorFactor;
            occupiedNodesVis.markers[idx].colors.push_back(heightMapColor(h));
          }

#ifdef COLOR_OCTOMAP_SERVER
          if (m_useColoredMap) {
            std_msgs::ColorRGBA _color; _color.r = (r / 255.); _color.g = (g / 255.); _color.b = (b / 255.); _color.a = 1.0; // TODO/EVALUATE: potentially use occupancy as measure for alpha channel?
            occupiedNodesVis.markers[idx].colors.push_back(_color);
          }
#endif
        }

        // insert into pointcloud:
        if (publishPointCloud) {
#ifdef COLOR_OCTOMAP_SERVER
          PCLPoint _point = PCLPoint();
          _point.x = x; _point.y = y; _point.z = z;
          _point.r = r; _point.g = g; _point.b = b;
          pclCloud.push_back(_point);
#else
          pclCloud.push_back(PCLPoint(x, y, z));
#endif
        }

      }
    } else{ // node not occupied => mark as free in 2D map if unknown so far
      double z = it.getZ();
      double half_size = it.getSize() / 2.0;
      if (z + half_size > m_occupancyMinZ && z - half_size < m_occupancyMaxZ)
      {
        handleFreeNode(it);
        if (inUpdateBBX)
          handleFreeNodeInBBX(it);

        if (m_publishFreeSpace){
          double x = it.getX();
          double y = it.getY();

          //create marker for free space:
          if (publishFreeMarkerArray){
            unsigned idx = it.getDepth();
            assert(idx < freeNodesVis.markers.size());

            geometry_msgs::Point cubeCenter;
            cubeCenter.x = x;
            cubeCenter.y = y;
            cubeCenter.z = z;

            freeNodesVis.markers[idx].points.push_back(cubeCenter);
          }
        }

      }
    }
  }

  // call post-traversal hook:
  handlePostNodeTraversal(rostime);

  // finish MarkerArray:
  if (publishMarkerArray){
    for (unsigned i= 0; i < occupiedNodesVis.markers.size(); ++i){
      double size = m_octree->getNodeSize(i);

      occupiedNodesVis.markers[i].header.frame_id = m_worldFrameId;
      occupiedNodesVis.markers[i].header.stamp = rostime;
      occupiedNodesVis.markers[i].ns = "map";
      occupiedNodesVis.markers[i].id = i;
      occupiedNodesVis.markers[i].type = visualization_msgs::Marker::CUBE_LIST;
      occupiedNodesVis.markers[i].scale.x = size;
      occupiedNodesVis.markers[i].scale.y = size;
      occupiedNodesVis.markers[i].scale.z = size;
      if (!m_useColoredMap)
        occupiedNodesVis.markers[i].color = m_color;


      if (occupiedNodesVis.markers[i].points.size() > 0)
        occupiedNodesVis.markers[i].action = visualization_msgs::Marker::ADD;
      else
        occupiedNodesVis.markers[i].action = visualization_msgs::Marker::DELETE;
    }

    m_markerPub.publish(occupiedNodesVis);
  }


  // finish FreeMarkerArray:
  if (publishFreeMarkerArray){
    for (unsigned i= 0; i < freeNodesVis.markers.size(); ++i){
      double size = m_octree->getNodeSize(i);

      freeNodesVis.markers[i].header.frame_id = m_worldFrameId;
      freeNodesVis.markers[i].header.stamp = rostime;
      freeNodesVis.markers[i].ns = "map";
      freeNodesVis.markers[i].id = i;
      freeNodesVis.markers[i].type = visualization_msgs::Marker::CUBE_LIST;
      freeNodesVis.markers[i].scale.x = size;
      freeNodesVis.markers[i].scale.y = size;
      freeNodesVis.markers[i].scale.z = size;
      freeNodesVis.markers[i].color = m_colorFree;


      if (freeNodesVis.markers[i].points.size() > 0)
        freeNodesVis.markers[i].action = visualization_msgs::Marker::ADD;
      else
        freeNodesVis.markers[i].action = visualization_msgs::Marker::DELETE;
    }

    m_fmarkerPub.publish(freeNodesVis);
  }

#ifndef COLOR_OCTOMAP_SERVER
  // making ConflictMarkerArray
  if (publishConflictMarkerArray){
    if (!m_octree->conflict_cells_center.empty()) {
      // add cube center
      for (point3d _p : m_octree->conflict_cells_center){
        geometry_msgs::Point center_;
        center_.x = (double) _p.x();
        center_.y = (double) _p.y();
        center_.z = (double) _p.z();
        conflictNodesVis.markers[0].points.push_back(center_);
      }
      // clear out conflict_cells_center for next update
      m_octree->conflict_cells_center.clear();
    }
    
    // finish ConflictMarkerArray
    conflictNodesVis.markers[0].header.frame_id = m_worldFrameId;
    conflictNodesVis.markers[0].header.stamp = rostime;
    conflictNodesVis.markers[0].ns = "map";
    conflictNodesVis.markers[0].id = 0;
    conflictNodesVis.markers[0].type = visualization_msgs::Marker::CUBE_LIST;
    conflictNodesVis.markers[0].scale.x = m_octree->getResolution();
    conflictNodesVis.markers[0].scale.y = m_octree->getResolution();
    conflictNodesVis.markers[0].scale.z = m_octree->getResolution();

    if (conflictNodesVis.markers[0].points.size() > 0)
        conflictNodesVis.markers[0].action = visualization_msgs::Marker::ADD;
      else
        conflictNodesVis.markers[0].action = visualization_msgs::Marker::DELETE;
  }
#endif


  // making ConfMarkerArray
#ifndef COLOR_OCTOMAP_SERVER
  if (publishConfMarkerArray){
    // add cells center
    std::vector<point3d> cells_center = m_octree->getConflictCells();
    for (point3d c : cells_center){
      geometry_msgs::Point p;
      p.x = c.x();
      p.y = c.y();
      p.z = c.z();
      confNodesVis.markers[0].points.push_back(p);
    }
    
    // clear conflict cells for next pointcloud insertion
    m_octree->clearConfictCells();

    // finish ConfMarkerArray
    std_msgs::ColorRGBA _color_conf;
    _color_conf.r = 255.0;
    _color_conf.g = 0.0;
    _color_conf.b = 0.0;
    _color_conf.a = 1.0;

    confNodesVis.markers[0].header.frame_id = m_worldFrameId;
    confNodesVis.markers[0].header.stamp = rostime;
    confNodesVis.markers[0].ns = "map";
    confNodesVis.markers[0].id = 0;
    confNodesVis.markers[0].type = visualization_msgs::Marker::CUBE_LIST;
    confNodesVis.markers[0].scale.x = m_res;
    confNodesVis.markers[0].scale.y = m_res;
    confNodesVis.markers[0].scale.z = m_res;
    confNodesVis.markers[0].color = m_color;

    if (confNodesVis.markers[0].points.size() > 0)
      confNodesVis.markers[0].action = visualization_msgs::Marker::ADD;
    else
      confNodesVis.markers[0].action = visualization_msgs::Marker::DELETE;

    m_cmarkerPub.publish(confNodesVis);
  }
#endif


  // finish pointcloud:
  if (publishPointCloud){
    sensor_msgs::PointCloud2 cloud;
    pcl::toROSMsg (pclCloud, cloud);
    cloud.header.frame_id = m_worldFrameId;
    cloud.header.stamp = rostime;
    m_pointCloudPub.publish(cloud);
  }

  if (publishBinaryMap)
    publishBinaryOctoMap(rostime);

  if (publishFullMap)
    publishFullOctoMap(rostime);


  double total_elapsed = (ros::WallTime::now() - startTime).toSec();
  ROS_DEBUG("Map publishing in OctomapServer took %f sec", total_elapsed);

}


bool OctomapServer::octomapBinarySrv(OctomapSrv::Request  &req,
                                    OctomapSrv::Response &res)
{
  ros::WallTime startTime = ros::WallTime::now();
  ROS_INFO("Sending binary map data on service request");
  res.map.header.frame_id = m_worldFrameId;
  res.map.header.stamp = ros::Time::now();
  if (!octomap_msgs::binaryMapToMsg(*m_octree, res.map))
    return false;

  double total_elapsed = (ros::WallTime::now() - startTime).toSec();
  ROS_INFO("Binary octomap sent in %f sec", total_elapsed);
  return true;
}

bool OctomapServer::octomapFullSrv(OctomapSrv::Request  &req,
                                    OctomapSrv::Response &res)
{
  ROS_INFO("Sending full map data on service request");
  res.map.header.frame_id = m_worldFrameId;
  res.map.header.stamp = ros::Time::now();


  if (!octomap_msgs::fullMapToMsg(*m_octree, res.map))
    return false;

  return true;
}

bool OctomapServer::clearBBXSrv(BBXSrv::Request& req, BBXSrv::Response& resp){
  point3d min = pointMsgToOctomap(req.min);
  point3d max = pointMsgToOctomap(req.max);

  double thresMin = m_octree->getClampingThresMin();
  for(OcTreeT::leaf_bbx_iterator it = m_octree->begin_leafs_bbx(min,max),
      end=m_octree->end_leafs_bbx(); it!= end; ++it){

    it->setLogOdds(octomap::logodds(thresMin));
    //			m_octree->updateNode(it.getKey(), -6.0f);
  }
  // TODO: eval which is faster (setLogOdds+updateInner or updateNode)
  m_octree->updateInnerOccupancy();

  publishAll(ros::Time::now());

  return true;
}

bool OctomapServer::resetSrv(std_srvs::Empty::Request& req, std_srvs::Empty::Response& resp) {
  visualization_msgs::MarkerArray occupiedNodesVis;
  occupiedNodesVis.markers.resize(m_treeDepth +1);
  ros::Time rostime = ros::Time::now();
  m_octree->clear();
  // clear 2D map:
  m_gridmap.data.clear();
  m_gridmap.info.height = 0.0;
  m_gridmap.info.width = 0.0;
  m_gridmap.info.resolution = 0.0;
  m_gridmap.info.origin.position.x = 0.0;
  m_gridmap.info.origin.position.y = 0.0;

  ROS_INFO("Cleared octomap");
  publishAll(rostime);

  publishBinaryOctoMap(rostime);
  for (unsigned i= 0; i < occupiedNodesVis.markers.size(); ++i){

    occupiedNodesVis.markers[i].header.frame_id = m_worldFrameId;
    occupiedNodesVis.markers[i].header.stamp = rostime;
    occupiedNodesVis.markers[i].ns = "map";
    occupiedNodesVis.markers[i].id = i;
    occupiedNodesVis.markers[i].type = visualization_msgs::Marker::CUBE_LIST;
    occupiedNodesVis.markers[i].action = visualization_msgs::Marker::DELETE;
  }

  m_markerPub.publish(occupiedNodesVis);

  visualization_msgs::MarkerArray freeNodesVis;
  freeNodesVis.markers.resize(m_treeDepth +1);

  for (unsigned i= 0; i < freeNodesVis.markers.size(); ++i){

    freeNodesVis.markers[i].header.frame_id = m_worldFrameId;
    freeNodesVis.markers[i].header.stamp = rostime;
    freeNodesVis.markers[i].ns = "map";
    freeNodesVis.markers[i].id = i;
    freeNodesVis.markers[i].type = visualization_msgs::Marker::CUBE_LIST;
    freeNodesVis.markers[i].action = visualization_msgs::Marker::DELETE;
  }
  m_fmarkerPub.publish(freeNodesVis);

  return true;
}

void OctomapServer::publishBinaryOctoMap(const ros::Time& rostime) const{

  Octomap map;
  map.header.frame_id = m_worldFrameId;
  map.header.stamp = rostime;

  if (octomap_msgs::binaryMapToMsg(*m_octree, map))
    m_binaryMapPub.publish(map);
  else
    ROS_ERROR("Error serializing OctoMap");
}

void OctomapServer::publishFullOctoMap(const ros::Time& rostime) const{

  Octomap map;
  map.header.frame_id = m_worldFrameId;
  map.header.stamp = rostime;

  if (octomap_msgs::fullMapToMsg(*m_octree, map))
    m_fullMapPub.publish(map);
  else
    ROS_ERROR("Error serializing OctoMap");

}


void OctomapServer::filterGroundPlane(const PCLPointCloud& pc, PCLPointCloud& ground, PCLPointCloud& nonground) const{
  ground.header = pc.header;
  nonground.header = pc.header;

  if (pc.size() < 50){
    ROS_WARN("Pointcloud in OctomapServer too small, skipping ground plane extraction");
    nonground = pc;
  } else {
    // plane detection for ground plane removal:
    pcl::ModelCoefficients::Ptr coefficients (new pcl::ModelCoefficients);
    pcl::PointIndices::Ptr inliers (new pcl::PointIndices);

    // Create the segmentation object and set up:
    pcl::SACSegmentation<PCLPoint> seg;
    seg.setOptimizeCoefficients (true);
    // TODO: maybe a filtering based on the surface normals might be more robust / accurate?
    seg.setModelType(pcl::SACMODEL_PERPENDICULAR_PLANE);
    seg.setMethodType(pcl::SAC_RANSAC);
    seg.setMaxIterations(200);
    seg.setDistanceThreshold (m_groundFilterDistance);
    seg.setAxis(Eigen::Vector3f(0,0,1));
    seg.setEpsAngle(m_groundFilterAngle);


    PCLPointCloud cloud_filtered(pc);
    // Create the filtering object
    pcl::ExtractIndices<PCLPoint> extract;
    bool groundPlaneFound = false;

    while(cloud_filtered.size() > 10 && !groundPlaneFound){
      seg.setInputCloud(cloud_filtered.makeShared());
      seg.segment (*inliers, *coefficients);
      if (inliers->indices.size () == 0){
        ROS_INFO("PCL segmentation did not find any plane.");

        break;
      }

      extract.setInputCloud(cloud_filtered.makeShared());
      extract.setIndices(inliers);

      if (std::abs(coefficients->values.at(3)) < m_groundFilterPlaneDistance){
        ROS_DEBUG("Ground plane found: %zu/%zu inliers. Coeff: %f %f %f %f", inliers->indices.size(), cloud_filtered.size(),
                  coefficients->values.at(0), coefficients->values.at(1), coefficients->values.at(2), coefficients->values.at(3));
        extract.setNegative (false);
        extract.filter (ground);

        // remove ground points from full pointcloud:
        // workaround for PCL bug:
        if(inliers->indices.size() != cloud_filtered.size()){
          extract.setNegative(true);
          PCLPointCloud cloud_out;
          extract.filter(cloud_out);
          nonground += cloud_out;
          cloud_filtered = cloud_out;
        }

        groundPlaneFound = true;
      } else{
        ROS_DEBUG("Horizontal plane (not ground) found: %zu/%zu inliers. Coeff: %f %f %f %f", inliers->indices.size(), cloud_filtered.size(),
                  coefficients->values.at(0), coefficients->values.at(1), coefficients->values.at(2), coefficients->values.at(3));
        pcl::PointCloud<PCLPoint> cloud_out;
        extract.setNegative (false);
        extract.filter(cloud_out);
        nonground +=cloud_out;
        // debug
        //            pcl::PCDWriter writer;
        //            writer.write<PCLPoint>("nonground_plane.pcd",cloud_out, false);

        // remove current plane from scan for next iteration:
        // workaround for PCL bug:
        if(inliers->indices.size() != cloud_filtered.size()){
          extract.setNegative(true);
          cloud_out.points.clear();
          extract.filter(cloud_out);
          cloud_filtered = cloud_out;
        } else{
          cloud_filtered.points.clear();
        }
      }

    }
    // TODO: also do this if overall starting pointcloud too small?
    if (!groundPlaneFound){ // no plane found or remaining points too small
      ROS_WARN("No ground plane found in scan");

      // do a rough fitlering on height to prevent spurious obstacles
      pcl::PassThrough<PCLPoint> second_pass;
      second_pass.setFilterFieldName("z");
      second_pass.setFilterLimits(-m_groundFilterPlaneDistance, m_groundFilterPlaneDistance);
      second_pass.setInputCloud(pc.makeShared());
      second_pass.filter(ground);

      second_pass.setFilterLimitsNegative (true);
      second_pass.filter(nonground);
    }

    // debug:
    //        pcl::PCDWriter writer;
    //        if (pc_ground.size() > 0)
    //          writer.write<PCLPoint>("ground.pcd",pc_ground, false);
    //        if (pc_nonground.size() > 0)
    //          writer.write<PCLPoint>("nonground.pcd",pc_nonground, false);

  }


}

void OctomapServer::handlePreNodeTraversal(const ros::Time& rostime){
  if (m_publish2DMap){
    // init projected 2D map:
    m_gridmap.header.frame_id = m_worldFrameId;
    m_gridmap.header.stamp = rostime;
    nav_msgs::MapMetaData oldMapInfo = m_gridmap.info;

    // TODO: move most of this stuff into c'tor and init map only once (adjust if size changes)
    double minX, minY, minZ, maxX, maxY, maxZ;
    m_octree->getMetricMin(minX, minY, minZ);
    m_octree->getMetricMax(maxX, maxY, maxZ);

    octomap::point3d minPt(minX, minY, minZ);
    octomap::point3d maxPt(maxX, maxY, maxZ);
    octomap::OcTreeKey minKey = m_octree->coordToKey(minPt, m_maxTreeDepth);
    octomap::OcTreeKey maxKey = m_octree->coordToKey(maxPt, m_maxTreeDepth);

    ROS_DEBUG("MinKey: %d %d %d / MaxKey: %d %d %d", minKey[0], minKey[1], minKey[2], maxKey[0], maxKey[1], maxKey[2]);

    // add padding if requested (= new min/maxPts in x&y):
    double halfPaddedX = 0.5*m_minSizeX;
    double halfPaddedY = 0.5*m_minSizeY;
    minX = std::min(minX, -halfPaddedX);
    maxX = std::max(maxX, halfPaddedX);
    minY = std::min(minY, -halfPaddedY);
    maxY = std::max(maxY, halfPaddedY);
    minPt = octomap::point3d(minX, minY, minZ);
    maxPt = octomap::point3d(maxX, maxY, maxZ);

    OcTreeKey paddedMaxKey;
    if (!m_octree->coordToKeyChecked(minPt, m_maxTreeDepth, m_paddedMinKey)){
      ROS_ERROR("Could not create padded min OcTree key at %f %f %f", minPt.x(), minPt.y(), minPt.z());
      return;
    }
    if (!m_octree->coordToKeyChecked(maxPt, m_maxTreeDepth, paddedMaxKey)){
      ROS_ERROR("Could not create padded max OcTree key at %f %f %f", maxPt.x(), maxPt.y(), maxPt.z());
      return;
    }

    ROS_DEBUG("Padded MinKey: %d %d %d / padded MaxKey: %d %d %d", m_paddedMinKey[0], m_paddedMinKey[1], m_paddedMinKey[2], paddedMaxKey[0], paddedMaxKey[1], paddedMaxKey[2]);
    assert(paddedMaxKey[0] >= maxKey[0] && paddedMaxKey[1] >= maxKey[1]);

    m_multires2DScale = 1 << (m_treeDepth - m_maxTreeDepth);
    m_gridmap.info.width = (paddedMaxKey[0] - m_paddedMinKey[0])/m_multires2DScale +1;
    m_gridmap.info.height = (paddedMaxKey[1] - m_paddedMinKey[1])/m_multires2DScale +1;

    int mapOriginX = minKey[0] - m_paddedMinKey[0];
    int mapOriginY = minKey[1] - m_paddedMinKey[1];
    assert(mapOriginX >= 0 && mapOriginY >= 0);

    // might not exactly be min / max of octree:
    octomap::point3d origin = m_octree->keyToCoord(m_paddedMinKey, m_treeDepth);
    double gridRes = m_octree->getNodeSize(m_maxTreeDepth);
    m_projectCompleteMap = (!m_incrementalUpdate || (std::abs(gridRes-m_gridmap.info.resolution) > 1e-6));
    m_gridmap.info.resolution = gridRes;
    m_gridmap.info.origin.position.x = origin.x() - gridRes*0.5;
    m_gridmap.info.origin.position.y = origin.y() - gridRes*0.5;
    if (m_maxTreeDepth != m_treeDepth){
      m_gridmap.info.origin.position.x -= m_res/2.0;
      m_gridmap.info.origin.position.y -= m_res/2.0;
    }

    // workaround for  multires. projection not working properly for inner nodes:
    // force re-building complete map
    if (m_maxTreeDepth < m_treeDepth)
      m_projectCompleteMap = true;


    if(m_projectCompleteMap){
      ROS_DEBUG("Rebuilding complete 2D map");
      m_gridmap.data.clear();
      // init to unknown:
      m_gridmap.data.resize(m_gridmap.info.width * m_gridmap.info.height, -1);

    } else {

       if (mapChanged(oldMapInfo, m_gridmap.info)){
          ROS_DEBUG("2D grid map size changed to %dx%d", m_gridmap.info.width, m_gridmap.info.height);
          adjustMapData(m_gridmap, oldMapInfo);
       }
       nav_msgs::OccupancyGrid::_data_type::iterator startIt;
       size_t mapUpdateBBXMinX = std::max(0, (int(m_updateBBXMin[0]) - int(m_paddedMinKey[0]))/int(m_multires2DScale));
       size_t mapUpdateBBXMinY = std::max(0, (int(m_updateBBXMin[1]) - int(m_paddedMinKey[1]))/int(m_multires2DScale));
       size_t mapUpdateBBXMaxX = std::min(int(m_gridmap.info.width-1), (int(m_updateBBXMax[0]) - int(m_paddedMinKey[0]))/int(m_multires2DScale));
       size_t mapUpdateBBXMaxY = std::min(int(m_gridmap.info.height-1), (int(m_updateBBXMax[1]) - int(m_paddedMinKey[1]))/int(m_multires2DScale));

       assert(mapUpdateBBXMaxX > mapUpdateBBXMinX);
       assert(mapUpdateBBXMaxY > mapUpdateBBXMinY);

       size_t numCols = mapUpdateBBXMaxX-mapUpdateBBXMinX +1;

       // test for max idx:
       uint max_idx = m_gridmap.info.width*mapUpdateBBXMaxY + mapUpdateBBXMaxX;
       if (max_idx  >= m_gridmap.data.size())
         ROS_ERROR("BBX index not valid: %d (max index %zu for size %d x %d) update-BBX is: [%zu %zu]-[%zu %zu]", max_idx, m_gridmap.data.size(), m_gridmap.info.width, m_gridmap.info.height, mapUpdateBBXMinX, mapUpdateBBXMinY, mapUpdateBBXMaxX, mapUpdateBBXMaxY);

       // reset proj. 2D map in bounding box:
       for (unsigned int j = mapUpdateBBXMinY; j <= mapUpdateBBXMaxY; ++j){
          std::fill_n(m_gridmap.data.begin() + m_gridmap.info.width*j+mapUpdateBBXMinX,
                      numCols, -1);
       }

    }



  }

}

void OctomapServer::handlePostNodeTraversal(const ros::Time& rostime){

  if (m_publish2DMap)
    m_mapPub.publish(m_gridmap);
}

void OctomapServer::handleOccupiedNode(const OcTreeT::iterator& it){

  if (m_publish2DMap && m_projectCompleteMap){
    update2DMap(it, true);
  }
}

void OctomapServer::handleFreeNode(const OcTreeT::iterator& it){

  if (m_publish2DMap && m_projectCompleteMap){
    update2DMap(it, false);
  }
}

void OctomapServer::handleOccupiedNodeInBBX(const OcTreeT::iterator& it){

  if (m_publish2DMap && !m_projectCompleteMap){
    update2DMap(it, true);
  }
}

void OctomapServer::handleFreeNodeInBBX(const OcTreeT::iterator& it){

  if (m_publish2DMap && !m_projectCompleteMap){
    update2DMap(it, false);
  }
}

void OctomapServer::update2DMap(const OcTreeT::iterator& it, bool occupied){

  // update 2D map (occupied always overrides):

  if (it.getDepth() == m_maxTreeDepth){
    unsigned idx = mapIdx(it.getKey());
    if (occupied)
      m_gridmap.data[mapIdx(it.getKey())] = 100;
    else if (m_gridmap.data[idx] == -1){
      m_gridmap.data[idx] = 0;
    }

  } else{
    int intSize = 1 << (m_maxTreeDepth - it.getDepth());
    octomap::OcTreeKey minKey=it.getIndexKey();
    for(int dx=0; dx < intSize; dx++){
      int i = (minKey[0]+dx - m_paddedMinKey[0])/m_multires2DScale;
      for(int dy=0; dy < intSize; dy++){
        unsigned idx = mapIdx(i, (minKey[1]+dy - m_paddedMinKey[1])/m_multires2DScale);
        if (occupied)
          m_gridmap.data[idx] = 100;
        else if (m_gridmap.data[idx] == -1){
          m_gridmap.data[idx] = 0;
        }
      }
    }
  }


}



bool OctomapServer::isSpeckleNode(const OcTreeKey&nKey) const {
  OcTreeKey key;
  bool neighborFound = false;
  for (key[2] = nKey[2] - 1; !neighborFound && key[2] <= nKey[2] + 1; ++key[2]){
    for (key[1] = nKey[1] - 1; !neighborFound && key[1] <= nKey[1] + 1; ++key[1]){
      for (key[0] = nKey[0] - 1; !neighborFound && key[0] <= nKey[0] + 1; ++key[0]){
        if (key != nKey){
          OcTreeNode* node = m_octree->search(key);
          if (node && m_octree->isNodeOccupied(node)){
            // we have a neighbor => break!
            neighborFound = true;
          }
        }
      }
    }
  }

  return neighborFound;
}

void OctomapServer::reconfigureCallback(octomap_server::OctomapServerConfig& config, uint32_t level){
  if (m_maxTreeDepth != unsigned(config.max_depth))
    m_maxTreeDepth = unsigned(config.max_depth);
  else{
    m_pointcloudMinZ            = config.pointcloud_min_z;
    m_pointcloudMaxZ            = config.pointcloud_max_z;
    m_occupancyMinZ             = config.occupancy_min_z;
    m_occupancyMaxZ             = config.occupancy_max_z;
    m_filterSpeckles            = config.filter_speckles;
    m_filterGroundPlane         = config.filter_ground;
    m_compressMap               = config.compress_map;
    m_incrementalUpdate         = config.incremental_2D_projection;

    // Parameters with a namespace require an special treatment at the beginning, as dynamic reconfigure
    // will overwrite them because the server is not able to match parameters' names.
    if (m_initConfig){
		// If parameters do not have the default value, dynamic reconfigure server should be updated.
		if(!is_equal(m_groundFilterDistance, 0.04))
          config.ground_filter_distance = m_groundFilterDistance;
		if(!is_equal(m_groundFilterAngle, 0.15))
          config.ground_filter_angle = m_groundFilterAngle;
	    if(!is_equal( m_groundFilterPlaneDistance, 0.07))
          config.ground_filter_plane_distance = m_groundFilterPlaneDistance;
        if(!is_equal(m_maxRange, -1.0))
          config.sensor_model_max_range = m_maxRange;
        if(!is_equal(m_octree->getProbHit(), 0.7))
          config.sensor_model_hit = m_octree->getProbHit();
	    if(!is_equal(m_octree->getProbMiss(), 0.4))
          config.sensor_model_miss = m_octree->getProbMiss();
		if(!is_equal(m_octree->getClampingThresMin(), 0.12))
          config.sensor_model_min = m_octree->getClampingThresMin();
		if(!is_equal(m_octree->getClampingThresMax(), 0.97))
          config.sensor_model_max = m_octree->getClampingThresMax();
        m_initConfig = false;

	    boost::recursive_mutex::scoped_lock reconf_lock(m_config_mutex);
        m_reconfigureServer.updateConfig(config);
    }
    else{
	  m_groundFilterDistance      = config.ground_filter_distance;
      m_groundFilterAngle         = config.ground_filter_angle;
      m_groundFilterPlaneDistance = config.ground_filter_plane_distance;
      m_maxRange                  = config.sensor_model_max_range;
      m_octree->setClampingThresMin(config.sensor_model_min);
      m_octree->setClampingThresMax(config.sensor_model_max);

     // Checking values that might create unexpected behaviors.
      if (is_equal(config.sensor_model_hit, 1.0))
		config.sensor_model_hit -= 1.0e-6;
      m_octree->setProbHit(config.sensor_model_hit);
	  if (is_equal(config.sensor_model_miss, 0.0))
		config.sensor_model_miss += 1.0e-6;
      m_octree->setProbMiss(config.sensor_model_miss);
	}
  }
  publishAll();
}

void OctomapServer::adjustMapData(nav_msgs::OccupancyGrid& map, const nav_msgs::MapMetaData& oldMapInfo) const{
  if (map.info.resolution != oldMapInfo.resolution){
    ROS_ERROR("Resolution of map changed, cannot be adjusted");
    return;
  }

  int i_off = int((oldMapInfo.origin.position.x - map.info.origin.position.x)/map.info.resolution +0.5);
  int j_off = int((oldMapInfo.origin.position.y - map.info.origin.position.y)/map.info.resolution +0.5);

  if (i_off < 0 || j_off < 0
      || oldMapInfo.width  + i_off > map.info.width
      || oldMapInfo.height + j_off > map.info.height)
  {
    ROS_ERROR("New 2D map does not contain old map area, this case is not implemented");
    return;
  }

  nav_msgs::OccupancyGrid::_data_type oldMapData = map.data;

  map.data.clear();
  // init to unknown:
  map.data.resize(map.info.width * map.info.height, -1);

  nav_msgs::OccupancyGrid::_data_type::iterator fromStart, fromEnd, toStart;

  for (int j =0; j < int(oldMapInfo.height); ++j ){
    // copy chunks, row by row:
    fromStart = oldMapData.begin() + j*oldMapInfo.width;
    fromEnd = fromStart + oldMapInfo.width;
    toStart = map.data.begin() + ((j+j_off)*m_gridmap.info.width + i_off);
    copy(fromStart, fromEnd, toStart);

//    for (int i =0; i < int(oldMapInfo.width); ++i){
//      map.data[m_gridmap.info.width*(j+j_off) +i+i_off] = oldMapData[oldMapInfo.width*j +i];
//    }

  }

}


std_msgs::ColorRGBA OctomapServer::heightMapColor(double h) {

  std_msgs::ColorRGBA color;
  color.a = 1.0;
  // blend over HSV-values (more colors)

  double s = 1.0;
  double v = 1.0;

  h -= floor(h);
  h *= 6;
  int i;
  double m, n, f;

  i = floor(h);
  f = h - i;
  if (!(i & 1))
    f = 1 - f; // if i is even
  m = v * (1 - s);
  n = v * (1 - s * f);

  switch (i) {
    case 6:
    case 0:
      color.r = v; color.g = n; color.b = m;
      break;
    case 1:
      color.r = n; color.g = v; color.b = m;
      break;
    case 2:
      color.r = m; color.g = v; color.b = n;
      break;
    case 3:
      color.r = m; color.g = n; color.b = v;
      break;
    case 4:
      color.r = n; color.g = m; color.b = v;
      break;
    case 5:
      color.r = v; color.g = m; color.b = n;
      break;
    default:
      color.r = 1; color.g = 0.5; color.b = 0.5;
      break;
  }

  return color;
}
}


<|MERGE_RESOLUTION|>--- conflicted
+++ resolved
@@ -53,11 +53,7 @@
   m_colorFactor(0.8),
   m_latchedTopics(true),
   m_publishFreeSpace(false),
-<<<<<<< HEAD
-  m_publishConflictCells(false),  // puslish visualization for conflict cells
-=======
   m_publishConfCells(false),
->>>>>>> 7f249ffa
   m_res(0.05),
   m_treeDepth(0),
   m_maxTreeDepth(0),
@@ -163,11 +159,7 @@
   m_colorFree.a = a;
 
   m_nh_private.param("publish_free_space", m_publishFreeSpace, m_publishFreeSpace);
-<<<<<<< HEAD
-  m_nh_private.param("publish_conflict_cells", m_publishConflictCells, m_publishConflictCells);
-=======
   m_nh_private.param("publish_conf_cells", m_publishConfCells, m_publishConfCells);
->>>>>>> 7f249ffa
 
   m_nh_private.param("latch", m_latchedTopics, m_latchedTopics);
   if (m_latchedTopics){
@@ -181,11 +173,7 @@
   m_pointCloudPub = m_nh.advertise<sensor_msgs::PointCloud2>("octomap_point_cloud_centers", 1, m_latchedTopics);
   m_mapPub = m_nh.advertise<nav_msgs::OccupancyGrid>("projected_map", 5, m_latchedTopics);
   m_fmarkerPub = m_nh.advertise<visualization_msgs::MarkerArray>("free_cells_vis_array", 1, m_latchedTopics);
-<<<<<<< HEAD
-  m_cmarkerPub = m_nh.advertise<visualization_msgs::MarkerArray>("conflict_cells_vis_array", 1, m_latchedTopics);
-=======
   m_cmarkerPub = m_nh.advertise<visualization_msgs::MarkerArray>("conf_cells_vis_array", 1, m_latchedTopics);
->>>>>>> 7f249ffa
 
   m_pointCloudSub = new message_filters::Subscriber<sensor_msgs::PointCloud2> (m_nh, "cloud_in", 5);
   m_tfPointCloudSub = new tf::MessageFilter<sensor_msgs::PointCloud2> (*m_pointCloudSub, m_tfListener, m_worldFrameId, 5);
@@ -508,11 +496,7 @@
   }
 
   bool publishFreeMarkerArray = m_publishFreeSpace && (m_latchedTopics || m_fmarkerPub.getNumSubscribers() > 0);
-<<<<<<< HEAD
-  bool publishConflictMarkerArray = m_publishConflictCells && (m_latchedTopics || m_cmarkerPub.getNumSubscribers() > 0);
-=======
   bool publishConfMarkerArray = m_publishConfCells && (m_latchedTopics || m_cmarkerPub.getNumSubscribers() > 0);
->>>>>>> 7f249ffa
   bool publishMarkerArray = (m_latchedTopics || m_markerPub.getNumSubscribers() > 0);
   bool publishPointCloud = (m_latchedTopics || m_pointCloudPub.getNumSubscribers() > 0);
   bool publishBinaryMap = (m_latchedTopics || m_binaryMapPub.getNumSubscribers() > 0);
@@ -710,39 +694,6 @@
 
     m_fmarkerPub.publish(freeNodesVis);
   }
-
-#ifndef COLOR_OCTOMAP_SERVER
-  // making ConflictMarkerArray
-  if (publishConflictMarkerArray){
-    if (!m_octree->conflict_cells_center.empty()) {
-      // add cube center
-      for (point3d _p : m_octree->conflict_cells_center){
-        geometry_msgs::Point center_;
-        center_.x = (double) _p.x();
-        center_.y = (double) _p.y();
-        center_.z = (double) _p.z();
-        conflictNodesVis.markers[0].points.push_back(center_);
-      }
-      // clear out conflict_cells_center for next update
-      m_octree->conflict_cells_center.clear();
-    }
-    
-    // finish ConflictMarkerArray
-    conflictNodesVis.markers[0].header.frame_id = m_worldFrameId;
-    conflictNodesVis.markers[0].header.stamp = rostime;
-    conflictNodesVis.markers[0].ns = "map";
-    conflictNodesVis.markers[0].id = 0;
-    conflictNodesVis.markers[0].type = visualization_msgs::Marker::CUBE_LIST;
-    conflictNodesVis.markers[0].scale.x = m_octree->getResolution();
-    conflictNodesVis.markers[0].scale.y = m_octree->getResolution();
-    conflictNodesVis.markers[0].scale.z = m_octree->getResolution();
-
-    if (conflictNodesVis.markers[0].points.size() > 0)
-        conflictNodesVis.markers[0].action = visualization_msgs::Marker::ADD;
-      else
-        conflictNodesVis.markers[0].action = visualization_msgs::Marker::DELETE;
-  }
-#endif
 
 
   // making ConfMarkerArray
